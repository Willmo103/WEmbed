--- conflicted
+++ resolved
@@ -16,12 +16,7 @@
 *.idea
 data/
 .vscode
-<<<<<<< HEAD
-.coverage
-htmlcov/
-=======
 .pytest_cache/
 app_data
 htmlcov
-.coverage
->>>>>>> 7ee220d1
+.coverage