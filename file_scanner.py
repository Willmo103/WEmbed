import os
import subprocess
from datetime import datetime, timezone
from pathlib import Path
from typing import Iterable, Set
from uuid import uuid4


import typer
from config import app_config
from db import (
    RepoRecordCRUD,
    RepoRecordSchema,
    ScanResultCRUD,
    ScanResultSchema,
    VaultRecordCRUD,
    VaultRecordSchema,
    get_session,
)
from enums import ScanTypes
<<<<<<< HEAD
=======
from db import get_session, models

>>>>>>> 2e6ee979


def _iter_files(base: Path) -> Iterable[Path]:
    """Yields all files in a directory and its subdirectories."""
    for item in base.rglob("*"):
        if item.is_file():
            yield item


def _should_skip(item: Path, parts: Set[str] = app_config.ignore_parts) -> bool:
    """Checks if a file's path contains any ignored segments."""
    return any(seg in parts for seg in item.parts)


<<<<<<< HEAD
def _scan_directory(
    path: str, scan_type: ScanTypes, tracked_only: bool = False
) -> list[ScanResultSchema]:
=======
def _scan_core(
    path: str,
    scan_type: ScanTypes,
    tracked_only: bool = False,
    **kwargs
) -> List[ScanResult]:

>>>>>>> 2e6ee979
    """
    Core scanning logic for REPO, VAULT, and LIST scan types.
    Returns a list of ScanResultSchema objects.
    """
    results = []
    base = Path(path).resolve()

    ignore_list = set(app_config.ignore_parts) | {".git"}

    # --- Logic for REPO and VAULT scans (marker-based) ---
    if scan_type in [ScanTypes.REPO, ScanTypes.VAULT]:
        marker_pattern = ".git" if scan_type == ScanTypes.REPO else ".obsidian"

        for marker in base.rglob(marker_pattern):
            if not marker.is_dir() or _should_skip(marker.parent, ignore_list):
                continue

            root = marker.parent.resolve()
            name = root.name
            files = set()
            scan_start = datetime.now(tz=timezone.utc)

            # Git-tracked files for REPO scan
            if scan_type == ScanTypes.REPO and tracked_only:
                try:
                    out = subprocess.run(
                        ["git", "-C", str(root), "ls-files"],
                        capture_output=True,
                        text=True,
                        check=True,
                        encoding="utf-8",
                    )
                    file_paths = out.stdout.splitlines()
                except Exception:
                    # Fallback for non-git dirs or errors
                    file_paths = [
                        f.relative_to(root).as_posix() for f in _iter_files(root)
                    ]
            # All markdown files for VAULT scan
            elif scan_type == ScanTypes.VAULT:
                file_paths = [
                    f.relative_to(root).as_posix()
                    for f in root.rglob("*.md")
                    if not _should_skip(f, ignore_list)
                ]
            # All files for non-tracked REPO scan
            else:
                file_paths = [f.relative_to(root).as_posix() for f in _iter_files(root)]

            # Common filtering logic
            for rel_path in file_paths:
                p = root / rel_path
                if not (
                    _should_skip(p, ignore_list)
                    or p.suffix in app_config.ignore_extensions
                    or p.name in app_config.ignore_extensions
                ):
                    files.add(rel_path)

            scan_end = datetime.now(tz=timezone.utc)
            results.append(
                ScanResultSchema(
                    id=uuid4().hex,
                    root_path=root.as_posix(),
                    name=name,
                    scan_type=scan_type.value,
                    files=sorted(list(files)),
                    scan_start=scan_start,
                    scan_end=scan_end,
                    duration=(scan_end - scan_start).total_seconds(),
                    options={
                        "path_arg": path,
                        "scan_type": scan_type.value,
                        "tracked_only": tracked_only,
                    },
                    user=os.environ.get("USERNAME", "unknown"),
                    host=os.environ.get("COMPUTERNAME", "unknown"),
                )
            )

    # --- Logic for LIST scan (non-marker-based) ---
    elif scan_type == ScanTypes.LIST:
        root = base
        files = set()
        scan_start = datetime.now(tz=timezone.utc)
        for item in _iter_files(root):
            if not _should_skip(item, ignore_list):
                files.add(item.relative_to(root).as_posix())

        scan_end = datetime.now(tz=timezone.utc)
        results.append(
            ScanResultSchema(
                id=uuid4().hex,
                root_path=root.as_posix(),
                name=root.name,
                scan_type=ScanTypes.LIST.value,
                files=sorted(list(files)),
                scan_start=scan_start,
                scan_end=scan_end,
                duration=(scan_end - scan_start).total_seconds(),
                options={"path_arg": path, "scan_type": scan_type.value},
                host=os.environ.get("COMPUTERNAME", "unknown"),
                user=os.environ.get("USERNAME", "unknown"),
            )
        )

    return results


def store_scan_results(scan_results: list[ScanResultSchema]) -> None:
    """Store scan results in the database using CRUD operations."""
    session = get_session()
    try:
        for result in scan_results:
            ScanResultCRUD.create(session, result)
        typer.echo(f"Stored {len(scan_results)} scan results.")
    except Exception as e:
        typer.secho(f"Error storing scan results: {e}", fg=typer.colors.RED)
        session.rollback()
    finally:
        session.close()


def convert_scan_results_to_records(
    scan_results: list[ScanResultSchema],
) -> None:
    """Convert scan results to Vault/Repo records based on scan type."""
    session = get_session()
    try:
        for result in scan_results:
            if result.scan_type == ScanTypes.VAULT.value:
                vault_record = VaultRecordSchema(
                    name=result.name,
                    host=result.host,
                    root_path=result.root_path,
                    files=result.files,
                    file_count=len(result.files) if result.files else 0,
                    indexed_at=datetime.now(timezone.utc),
                )
                VaultRecordCRUD.create(session, vault_record)

            elif result.scan_type == ScanTypes.REPO.value:
                repo_record = RepoRecordSchema(
                    name=result.name,
                    host=result.host,
                    root_path=result.root_path,
                    files=result.files,
                    file_count=len(result.files) if result.files else 0,
                    indexed_at=datetime.now(timezone.utc),
                )
                RepoRecordCRUD.create(session, repo_record)

        typer.echo(f"Converted {len(scan_results)} scan results to records.")
    except Exception as e:
        typer.secho(f"Error converting scan results: {e}", fg=typer.colors.RED)
        session.rollback()
    finally:
        session.close()


# --- CLI Wrapper Functions ---


def scan_repos(path: str) -> list[ScanResultSchema]:
    """Return a list of ScanResult objects for any folder containing a .git."""
    return _scan_directory(path, scan_type=ScanTypes.REPO, tracked_only=True)


def scan_vaults(path: str) -> list[ScanResultSchema]:
    """Return a list of ScanResult objects for any Obsidian vault under path."""
    return _scan_directory(path, scan_type=ScanTypes.VAULT)


def scan_list(path: str) -> list[ScanResultSchema]:
    """Return a single ScanResult for a simple directory listing."""
    return _scan_directory(path, scan_type=ScanTypes.LIST)


# --- Typer CLI Application ---

file_scanner_cli = typer.Typer(
    name="scan", no_args_is_help=True, help="File Scanning Commands"
)


@file_scanner_cli.command(name="repos", help="Scan for git repos", no_args_is_help=True)
def scan_repos_command(
    path: str = typer.Argument(..., help="Path to scan", dir_okay=True, file_okay=False)
):
    """Scan for repositories and store the results."""
    results = scan_repos(path)
    if results:
        store_scan_results(results)
        convert_scan_results_to_records(results)
        typer.echo(f"Found and processed {len(results)} repos.")
    else:
        typer.secho("No repositories found.", fg=typer.colors.YELLOW)


@file_scanner_cli.command(
    name="vaults", help="Scan for Obsidian vaults", no_args_is_help=True
)
def scan_vaults_command(
    path: str = typer.Argument(..., help="Path to scan", dir_okay=True, file_okay=False)
):
    """Scan for Obsidian vaults and store the results."""
    results = scan_vaults(path)
    if results:
        store_scan_results(results)
        convert_scan_results_to_records(results)
        typer.echo(f"Found and processed {len(results)} vaults.")
    else:
        typer.secho("No vaults found.", fg=typer.colors.YELLOW)


@file_scanner_cli.command(
    name="list", help="List all files in a directory", no_args_is_help=True
)
def list_files_command(
    path: str = typer.Argument(
        ..., help="Path to list files", dir_okay=True, file_okay=False
    ),
    json: bool = typer.Option(False, "--json", "-j", help="Output as JSON."),
    nl: bool = typer.Option(
        False, "--nl", "-n", help="Output as newline-delimited list."
    ),
):
    """List files in a directory and optionally store results."""
    results = scan_list(path)
    if not results:
        typer.secho("No files found.", fg=typer.colors.YELLOW)
        return

    # Store results
    store_scan_results(results)

    # Format output
    result = results[0]  # LIST scan returns only one result
    if json:
        typer.echo(result.model_dump_json(indent=2))
    elif nl:
        typer.echo("\n".join(result.files))
    else:
        # Default output is also newline-delimited
        typer.echo("\n".join(result.files))


if __name__ == "__main__":
    file_scanner_cli()<|MERGE_RESOLUTION|>--- conflicted
+++ resolved
@@ -18,11 +18,6 @@
     get_session,
 )
 from enums import ScanTypes
-<<<<<<< HEAD
-=======
-from db import get_session, models
-
->>>>>>> 2e6ee979
 
 
 def _iter_files(base: Path) -> Iterable[Path]:
@@ -37,19 +32,10 @@
     return any(seg in parts for seg in item.parts)
 
 
-<<<<<<< HEAD
 def _scan_directory(
     path: str, scan_type: ScanTypes, tracked_only: bool = False
 ) -> list[ScanResultSchema]:
-=======
-def _scan_core(
-    path: str,
-    scan_type: ScanTypes,
-    tracked_only: bool = False,
-    **kwargs
-) -> List[ScanResult]:
-
->>>>>>> 2e6ee979
+
     """
     Core scanning logic for REPO, VAULT, and LIST scan types.
     Returns a list of ScanResultSchema objects.
